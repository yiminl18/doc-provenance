from pdfminer.high_level import extract_text
import os,sys,nltk,time,json
import tiktoken
from doc_provenance import data_digestion
import numpy as np
from sklearn.metrics.pairwise import cosine_similarity
import pandas as pd
from openai import OpenAI
client = OpenAI()
embedding_model = "text-embedding-3-small"
from collections import deque
from difflib import SequenceMatcher

nltk.download("punkt")

question = ''
embedding_sentence_block_size = 1

current_file_directory = os.path.dirname(os.path.abspath(__file__))
parent_directory = os.path.dirname(current_file_directory)
sys.path.append(current_file_directory)
from model import model 
model_expensive = ''
model_cheap = ''


def set_model(model_name):
    global model_cheap
    global model_expensive
    model_cheap = model_name
    model_expensive = 'gpt4o'

def extract_text_from_pdf(pdf_path):
    return extract_text(pdf_path)

def merge_short_sentences(sentences, length = 30):
    merged = []
    i = 0
    n = len(sentences)
    
    while i < n:
        current = sentences[i]
        
        # If the sentence isn't short, just push it into merged
        if len(current) >= length:
            merged.append(current)
            i += 1
        
        else:
            # current sentence is short
            # Case A: If merged is empty and there's at least one more sentence, merge forward
            if not merged and i < n - 1:
                # Merge with the next sentence in the original list
                sentences[i + 1] = current + " " + sentences[i + 1]
                i += 1  # We skip adding current to merged
            # Case B: If it's the last sentence or there's no next to merge with
            elif i == n - 1:
                # If there's something in merged, merge with the last item in merged
                if merged:
                    merged[-1] = merged[-1] + " " + current
                else:
                    # Edge case: only one short sentence in the entire list
                    merged.append(current)
                i += 1
            else:
                # We have both a previous (in merged) and a next (in sentences)
                previous = merged[-1] if merged else ""  # Should not be empty logically here
                next_sent = sentences[i + 1]
                
                if len(previous) <= len(next_sent):
                    # Merge short sentence with previous
                    merged[-1] = previous + " " + current
                    i += 1
                else:
                    # Merge short sentence with next
                    sentences[i + 1] = current + " " + next_sent
                    i += 1
                # Notice we do not add `current` to `merged` because it was merged away

    return merged

def str_similarity(str1, str2):
    similarity = SequenceMatcher(None, str1, str2).ratio()
    return similarity

def extract_sentences_from_pdf(text):
    sentences = nltk.sent_tokenize(text)
    sentences = merge_short_sentences(sentences)
    return sentences

def group_sentences(sentences, k = 5):
    #merge k sentneces into a group
    merged_sentences = []
    id_mp = {}
    i = 1
    group_sentence = []
    sid = 0
    sids = []
    gid = 0
    for sentence in sentences:
        #print(i,k)
        if i > k:
            id_mp[gid] = sids
            merged_sentences.append(' '.join(group_sentence))
            i = 1
            group_sentence = []
            sids = []
            gid += 1
        group_sentence.append(sentence)
        sids.append(sid)
        if sid == len(sentences)-1: #last set of sentences 
            id_mp[gid] = sids
            merged_sentences.append(' '.join(group_sentence))
        i += 1
        sid += 1
    return merged_sentences, id_mp

def write_list_to_file(filename, lines):
    with open(filename, "w", encoding="utf-8") as file:
        file.writelines(f"{line}\n" for line in lines)

def write_string_to_file(filename, text):
    with open(filename, "w", encoding="utf-8") as file:
        file.write(text)

def write_json_to_file(filename, data):
    if len(filename) == 0:
        print(filename,'not exist!')
        return 
    with open(filename, "w", encoding="utf-8") as file:
        json.dump(data, file, indent=4, ensure_ascii=False)

def create_data_folder(path):
    data_path = path.replace('data','out').replace('.pdf','')
    os.makedirs(data_path, exist_ok=True)
    return data_path

def count_tokens(text, model="gpt-4o-mini"):
    encoder = tiktoken.encoding_for_model(model)  # Get the tokenizer for the specific model
    tokens = encoder.encode(text)  # Encode text into tokens
    return len(tokens)


def QA(question, context):
    #print(len(context))
    if len(context) == 0:
        return ['NULL'], 0, 0
    prompt = (question[0] + question[1], context)
    #print('Prompt:', prompt[0], prompt[1])
    response = model(model_cheap, prompt)
    
    #print('QA response is:', response)
    if('|' in response):
        ans = [o.strip() for o in response.split('|')]
    else:
        ans = [response.strip()]
    input_tokens = count_tokens(question[0] + question[1] + context)
    output_tokens = count_tokens(response)
    return ans, input_tokens, output_tokens


def eval_equivelance_rules(s):
    if 'Kriiger' in s:
        s = s.replace('Kriiger','Krüger')
    s = s.strip('.')
    return s

def equal_string(res1, res2):
    print(model_cheap, model_expensive)
    for r in res1:
        if 'null' in r.lower():
            return False
    for r in res2:
        if 'null' in r.lower():
            return False
    if(len(res1) != len(res2)):
        return False
    res1_lower = []
    # print('before:',res1)
    # print('before:',res2)
    for r in res1:
        res1_lower.append(eval_equivelance_rules(r).lower())
        
    res2_lower = []
    for r in res2:
        res2_lower.append(eval_equivelance_rules(r).lower())

    if len(res1_lower) == 1 and len(res2_lower) == 1:
        str1 = res1_lower[0]
        str2 = res2_lower[0]
        #print('str_similarity:', str_similarity(str1, str2))
        if len(str1) > 20 and len(str2) > 20 and str_similarity(str1, str2) > 0.9:
            return True

    for r in res1_lower:
        if r not in res2_lower:
            return False
    for r in res2_lower:
        if r not in res1_lower:
            return False
    return True

        
def equal(res1, res2, question, metric = 'string'):
    res1 = sorted(res1)
    res2 = sorted(res2)
    #print(len(res1), len(res2))
    #res1 and res2 are both list of strings 
    if(metric == 'string'):
        return equal_string(res1, res2)
    else:
        #check NULL answer
        for r in res1:
            if 'null' in r.lower():
                return False
        for r in res2:
            if 'null' in r.lower():
                return False
        instruction = 'I have two answers to the given question. If these two answers are equivalent in meaning, return True; otherwise, return False. Do not provide any explanation. ' + 'Answer 1: ' + ''.join(res1) + ' Answer 2: ' + ''.join(res2) + ' Question: ' + question[0] 
        if equal_string(res1, res2):
            #print('Return true in string metric')
            return True
        if len(res1) != len(res2):
            return False 
        if(len(res1) > 1 or len(res2) > 1):
            #print('LLM evaluation with different lengths')
            response = model(model_expensive, (instruction, ''))
            if('true' in response.lower()):
                return True
            return False
        if(len(res1) == 1 and len(res2) == 1):
            str1 = res1[0]
            str2 = res2[0]
            # if len(str1) > 2*len(str2) or len(str2) > 2*len(str1):
            #     print('length mis-match')
            #     return False
            # if len(str1) < 20 and len(str2) < 20: 
            #     #print('Evaluated in string')
            #     return equal_string(res1, res2)
            response = model(model_expensive, (instruction, ''))
            #print(instruction)
            if('true' in response.lower()):
                return True
            return False

def evaluate(answers, question, ids, sentences, context = '', metric = 'string'):
    ids = sorted(ids)
    if(context == ''):
        for id in ids:
            context += sentences[id]
    pred_ans, input_tokens, output_tokens = QA(question, context)
    print('predicted answer:', pred_ans)
    print('original answer:', answers)
    #print('metric:', metric)
    st = time.time()
    if(equal(pred_ans, answers, question, metric)):
        et = time.time()
        #print('True')
        return True, input_tokens, output_tokens, et-st
    else:
        et = time.time()
        #print('False')
        return False, input_tokens, output_tokens, et-st
    

def sequential_greedy_operator(question, answers, sentences, sorted_idx, metric = 'string'):
    #print('Number of sentences:', len(sentences)) 
    removed_sentences = []
    input_tokens = 0
    output_tokens = 0
    total_eval_latency = 0

    #print(len(sentences))
    if len(sorted_idx) == 0:
        sorted_idx = list(range(len(sentences)))

    #print(sorted_idx)

    for i in sorted_idx:
        print('Iterating sentence ',i, len(sorted_idx))
        #print(sentences[i])
        remaining_sentences_id = []
        for j in sorted_idx:
            if j in removed_sentences:
                continue
            if i == j:
                continue
            remaining_sentences_id.append(j)

        sorted_remaining_sentences_id = sorted(remaining_sentences_id)
        
        eval_result, input_token, output_token, eval_latency = evaluate(answers, question, sorted_remaining_sentences_id, sentences, metric = metric)
        total_eval_latency += eval_latency
        input_tokens += input_token
        output_tokens += output_token
        if eval_result == True:#if removing this sentence does not change the final answers, then this sentence can be removed 
            removed_sentences.append(i) 
            print('Sentence ',i, ' is removed!')
    provenance = []
    provenance_id = []
    for i in sorted_idx:
        if i in removed_sentences:
            continue
        provenance_id.append(i)
        provenance.append(sentences[i])

    return provenance_id, (input_tokens, output_tokens), total_eval_latency


def enumerate_skip_ids(cur_ids):
    new_len = len(cur_ids) * 2
    new_ids = []
    st_id = cur_ids[len(cur_ids)-1] + 1
    for i in range(new_len):
        new_ids.append(st_id)
        st_id += 1
    return new_ids

def exponential_greedy_operator(question, answers, sentences, sorted_idx, metric = 'string'):
    removed_sentences = []
    input_tokens = 0
    output_tokens = 0
    total_eval_latency = 0

    #print(sorted_idx)

    skip_ids = []
    skip_ids.append(sorted_idx[0])
    i = 0

    while True:#iterate sentences stored in skip_ids to check if delete
        if skip_ids[0] > sorted_idx[len(sorted_idx)-1]:
            break
        remaining_sentences_id = []

        for i in sorted_idx:#get remaining sentences for evaluation
            if i in skip_ids:
                continue
            if i in removed_sentences:
                continue
            remaining_sentences_id.append(i)

        sorted_remaining_sentences_id = sorted(remaining_sentences_id)
        print('skip_ids:', skip_ids)
        
        eval_result, input_token, output_token, eval_latency = evaluate(answers, question, sorted_remaining_sentences_id, sentences, metric = metric)
        print('eval:', eval_result)
        total_eval_latency += eval_latency
        input_tokens += input_token
        output_tokens += output_token

        #print(skip_ids, eval_result)

        if eval_result == True:#if removing this sentence does not change the final answers, then these sentences can be removed 
            removed_sentences += skip_ids
            #get an exponential large skip_ids
            skip_ids = enumerate_skip_ids(skip_ids)
        else: #sentences in current skip ids cannot be removed 
            if len(skip_ids) == 1: #if an unit sentence cannot be removed, iterate the next sentence 
                skip_ids = [skip_ids[0] + 1]
            else:
                skip_ids = [skip_ids[0]] #reset to be the start of current skip ids, with initial step 


    provenance = []
    provenance_id = []
    for i in sorted_idx:
        if i in removed_sentences:
            continue
        provenance_id.append(i)
        provenance.append(sentences[i])

    return provenance_id, (input_tokens, output_tokens), total_eval_latency

def cosine_sim(vec1, vec2):
    return cosine_similarity([vec1], [vec2])[0][0]

def get_embedding(text, model=embedding_model):
    text = text.replace("\n", " ")
    return client.embeddings.create(input = [text], model=model).data[0].embedding

def save_embeddings(filename, embeddings):
    # Extract the directory from the filename
    directory = os.path.dirname(filename)
    
    # Check if the directory exists; if not, create it
    if directory and not os.path.exists(directory):
        os.makedirs(directory)
    
    # Save the embeddings to the specified file
    np.save(filename, embeddings)

def load_embeddings(filename):
    return np.load(filename, allow_pickle=True).item()

def sort_sentences_by_similarity(question, answers, sentences, file_path):
    answer_str = ''.join(answers)
    # Get embedding for the question and answers
    
    question_embedding = get_embedding(question[0] + ' ' + answer_str)
    
    exist = False

    try:
        # Load existing embeddings
        embeddings = load_embeddings(file_path)
        print('Embeddings found!')
        exist = True
    except FileNotFoundError:
        print('Embedding not found!')
        embeddings = {}
    
    # Compute embeddings and similarity scores for each sentence
    similarity_scores = {}
    id_mp = {}
    i = 0
    sentences, id_mp = group_sentences(sentences, k = 5)
    for sentence in sentences:
        #print(i)
        if sentence not in embeddings:
            embeddings[sentence] = get_embedding(sentence)
        sentence_embedding = embeddings[sentence]
        similarity = cosine_sim(question_embedding, sentence_embedding)
        similarity_scores[sentence] = similarity
        i += 1

    # Save updated embeddings
    if not exist:
        save_embeddings(file_path, embeddings)

    # Pair each sentence with its index and similarity score
    indexed_sentences = list(enumerate(sentences))

    # Sort sentences based on similarity scores in descending order
    sorted_indexed_sentences = sorted(indexed_sentences, key=lambda x: similarity_scores[x[1]], reverse=True)

    # Extract the sorted sentences and their original indices
    sorted_sentences = [sentence for index, sentence in sorted_indexed_sentences]
    sorted_indices = [index for index, sentence in sorted_indexed_sentences]

    return sorted_indices, similarity_scores, sentences, id_mp

def embedding_sufficient_top_down_operator(question, answers, sentences, embedding_path, metric = 'string'):
    sorted_indices, similarity_scores, group_sentences, id_mp = sort_sentences_by_similarity(question, answers, sentences, embedding_path)
    # for idx in sorted_indices[:20]:
    #     print(idx, group_sentences[idx], similarity_scores[group_sentences[idx]])
    #     print(id_mp[idx])
    
    total_eval_latency = 0
    queue = deque()
    queue.append(len(sorted_indices)/2)
    last_k = len(sorted_indices)
    sum_input_tokens = 0
    sum_output_tokens = 0

    while queue:
        current_k = int(queue.popleft())
        current_sentences = []
        for i in sorted_indices[:current_k]:
            current_sentences += id_mp[i]
        print(current_k, current_sentences)
        eval_result, input_tokens, output_tokens, eval_latency = evaluate(answers, question, current_sentences, sentences, context = '', metric = metric)
        print(eval_result)
        total_eval_latency += eval_latency
        sum_input_tokens += input_tokens
        sum_output_tokens += output_tokens
        #print('last_k:', last_k)
        if eval_result:
            mid = round(current_k / 2)
            queue.append(mid)
            last_k = current_k
            if current_k <= 1:
                return current_sentences, (sum_input_tokens, sum_output_tokens),total_eval_latency
        else:
            out_sentences = []
            for i in sorted_indices[:last_k]:
                out_sentences += id_mp[i]
            return out_sentences, (sum_input_tokens, sum_output_tokens),total_eval_latency
            
    #return sorted_indices[:last_k], (sum_input_tokens, sum_output_tokens),total_eval_latency

def embedding_sufficient_bottem_up_operator(question, answers, sentences, embedding_path, metric = 'string', step = 1):
    sorted_indices, similarity_scores, group_sentences, id_mp = sort_sentences_by_similarity(question, answers, sentences, embedding_path)
    #print(answers)
    # for idx in sorted_indices[:20]:
    #     #print(idx, group_sentences[idx], similarity_scores[group_sentences[idx]])
    #     print(id_mp[idx])
    total_eval_latency = 0
    queue = deque()
    queue.append(len(sorted_indices))
    last_k = len(sorted_indices)
    sum_input_tokens = 0
    sum_output_tokens = 0

    current_sentences = []
    id = 0
    while id < len(sorted_indices):
        id += step
        current_sentences = []
        for i in sorted_indices[:id]:
            current_sentences += id_mp[i]
        eval_result, input_tokens, output_tokens, eval_latency = evaluate(answers, question, current_sentences, sentences, context = '', metric = metric)
        print(current_sentences, eval_result)
        total_eval_latency += eval_latency
        sum_input_tokens += input_tokens
        sum_output_tokens += output_tokens
        if eval_result:
            return current_sentences, (sum_input_tokens, sum_output_tokens),total_eval_latency
    return list(range(len(sentences))), (sum_input_tokens, sum_output_tokens),total_eval_latency

def divide_and_conquer_sufficient_operator(question, answers, sentences, sorted_idx, metric = 'string', stop_sentence_length = 5):
    #sorted_idx: the list of idx for the context to consider 
    sum_input_tokens = 0
    sum_output_tokens = 0
    total_eval_latency = 0 
    father = {}
    rib = {}
    
    # A dictionary to cache evaluation results: { (ids_as_tuple): (eval_result, input_tokens, output_tokens) }
    eval_cache = {}
    st = time.time()
    
    def is_cached(sub_ids):
        """
        A helper function to wrap 'evaluate', storing and retrieving results from 'eval_cache'.
        """
        # Convert the list of IDs to a tuple so it can be used as a dictionary key
        key = tuple(sub_ids)
        
        # Return cached result if we already have it
        if key in eval_cache:
            return eval_cache[key]
        
        return 'NULL'
    
    def set_cached(sub_ids, result):
        key = tuple(sub_ids)
        eval_cache[key] = result 

    # Use a queue to perform an iterative, divide-and-conquer approach
    
    stack = [sorted_idx]
    set_cached(sorted_idx, True)

    # current_ids has alredy been runed, set its status 
    #set_cached(ids, True)

    while stack:
        current_ids = stack.pop()
        

        # Evaluate the entire set once, storing the result
        if is_cached(current_ids) == 'NULL':
            eval_result, input_token, output_token, eval_latency = evaluate(answers, question, current_ids, sentences, metric = metric)
            total_eval_latency += eval_latency
            sum_input_tokens += input_token
            sum_output_tokens += output_token
            set_cached(current_ids, eval_result)
        else:
            eval_result = is_cached(current_ids)

        print(current_ids, eval_result)
        # If the entire set doesn't yield True, no need to proceed

        tuple_current_ids = tuple(current_ids)
        if not eval_result:
            if tuple_current_ids in rib and tuple_current_ids in father:
                rib_node = rib[tuple_current_ids]
                father_node = father[tuple_current_ids]
                eval_rib = is_cached(list(rib_node))
                if eval_rib == 'NULL':
                    continue
                if not eval_rib:
                    #in this case, father node is true, but both childs are false, add father node into last_mile operator
                    return list(father_node), (sum_input_tokens, sum_output_tokens),total_eval_latency
            continue
        if eval_result and len(current_ids) <= stop_sentence_length: #k is the length of sentences in the interval to stop iteration 
            return current_ids, (sum_input_tokens, sum_output_tokens),total_eval_latency

        # Split the current subset into two halves
        mid = len(current_ids) // 2
        left = current_ids[:mid]
        right = current_ids[mid:]

        tuple_left = tuple(left)
        tuple_right = tuple(right)

        father[tuple_left] = tuple_current_ids
        father[tuple_right] = tuple_current_ids
        rib[tuple_left] = tuple_right
        rib[tuple_right] = tuple_left

        if is_cached(right) == 'NULL':
            stack.append(right)
        if is_cached(left) == 'NULL':
            stack.append(left) 

    return sorted_idx, (sum_input_tokens, sum_output_tokens),total_eval_latency

def block_labeler(sentences, question, answers, blk_num):
    blocks = []
    blocks_sentences_id = []
    block_size = len(sentences)/blk_num
    bid = 0
    block = []
    ids = []
    #print(block_size)
    for i in range(len(sentences)):
        block.append(sentences[i])
        ids.append(i)
        bid += 1
        if(bid > block_size):
            bid = 0
            block_content = ''.join(block)
            blocks.append(block_content)
            blocks_sentences_id.append(ids)
            ids = []
            block = []
        else:
            if i == len(sentences) - 1:
                # add last block
                block_content = ''.join(block)
                blocks.append(block_content)
                blocks_sentences_id.append(ids)
    instruction = 'Given the following question: ' + question[0] + ' and a list of text blocks, the corresponding answers are: ' + ','.join(answers) +  '. Your task is to assign a score (from 1 to 10) to each block based on how likely it is to contain context relevant to answering the question. The text blocks are listed below, each starting with Block i: followed by its content. Return only a comma-separated list of scores corresponding to each block, in the order they are given. Do not include any explanations or additional text. '
    context = ''
    #print(instruction)
    #print(len(blocks))
    for id in range(len(blocks)):
        context += 'Block ' + str(id) + ': ' + blocks[id] + '\n'
    #print(len(context))
    prompt = (instruction, context)
    #print(count_tokens(context))
    response = model(model_expensive, prompt)
    response = response.strip()
    print(response)
    if response.endswith(","):
        response = response[:-1]
    print(response)
    scores = [int(num.strip()) for num in response.split(",")]
    block_scores = {}
    #print(scores)
    #print(len(scores), len(blocks), len(blocks_sentences_id))
    if len(scores) != len(blocks):
        #print('Labeler does not score for each block!') 
        id = 0
        while id < len(blocks):
            if id < len(scores):
                block_scores[id] = scores[id]
            else:
                block_scores[id] = 1
            id += 1
    else:
        #print('Labeler scores for each block!')
        for id in range(len(blocks)):
            block_scores[id] = scores[id]

    return block_scores, blocks_sentences_id

def get_block_sentences(block_list):
    sentences = []
    for block in block_list:
        sentences += block 
    return sentences

def LLM_score_sufficient_top_down_operator(question, answers, sentences, sorted_idx, metric = 'string', k=5):
    blk_num = len(sentences)/k
    blk_num = min(20, blk_num)
    print('block number:',blk_num)
    total_eval_latency = 0
    block_scores, blocks_sentences_id = block_labeler(sentences, question, answers, blk_num)
    # for id, score in block_scores.items():
    #     print(id, score)
    #     print(blocks_sentences_id[id])
    sorted_block_dict = dict(sorted(block_scores.items(), key=lambda item: item[1], reverse=True))
    sorted_block = []
    for id, score in sorted_block_dict.items():
        # print(id, score)
        # print(blocks_sentences_id[id])
        sorted_block.append(blocks_sentences_id[id])


    queue = deque()
    queue.append(len(block_scores)/2)
    last_k = len(block_scores) 
    sum_input_tokens = 0
    sum_output_tokens = 0
    #print('block_size:',len(block_scores))

    while queue:
        current_k = int(queue.popleft())
        print('k:',current_k)
        # print(sorted_block[:current_k])
        current_sentences = get_block_sentences(sorted_block[:current_k])
        # print('current sentences:', current_sentences)
        eval_result, input_tokens, output_tokens, eval_latency = evaluate(answers, question, current_sentences, sentences, context = '', metric = metric)
        total_eval_latency += eval_latency
        print('eval:', eval_result)
        sum_input_tokens += input_tokens
        sum_output_tokens += output_tokens
        if eval_result:
            mid = current_k / 2
            queue.append(mid)
            last_k = current_k
            if current_k <= 1:
                return current_sentences, (sum_input_tokens, sum_output_tokens),total_eval_latency
        else:
            return get_block_sentences(sorted_block[:last_k]), (sum_input_tokens, sum_output_tokens),total_eval_latency
        
    return sorted_idx, (sum_input_tokens, sum_output_tokens)

def LLM_score_sufficient_bottem_up_operator(question, answers, sentences, sorted_idx, metric = 'string', k=5):
    blk_num = len(sentences)/k
    blk_num = min(20, blk_num)
    total_eval_latency = 0
    sum_input_tokens = 0
    sum_output_tokens = 0

    block_scores, blocks_sentences_id = block_labeler(sentences, question, answers, blk_num)
    sorted_block_dict = dict(sorted(block_scores.items(), key=lambda item: item[1], reverse=True))
    sorted_block = []
    for id, score in sorted_block_dict.items():
        # print(id, score)
        # print(blocks_sentences_id[id])
        sorted_block.append(blocks_sentences_id[id])
    current_block = []
    for k in range(1,len(sorted_block)):
        current_block = sorted_block[:k]
        print('k, current_block:', k, current_block)
        current_sentences = get_block_sentences(current_block)
        #print('current_sentences:', current_sentences)
        eval_result, input_tokens, output_tokens, eval_latency = evaluate(answers, question, current_sentences, sentences, context = '', metric = metric)
        print('eval:', eval_result)
        total_eval_latency += eval_latency
        sum_input_tokens += input_tokens
        sum_output_tokens += output_tokens
        if eval_result:
            return current_sentences, (sum_input_tokens, sum_output_tokens),total_eval_latency
        
    return sorted_idx, (sum_input_tokens, sum_output_tokens),total_eval_latency


def LLM_vanilla(question, context, title, path, model_name):
    # print(question)
    # answers, input_tokens, output_tokens = QA(question,context)
    answers = ['Officer Christopher Messick']
    #print(answers)
    answers_str = ''.join(answers)
    if 'null' in answers_str.lower():
        out = {}
        out['status'] = 'NA'
        write_json_to_file(path, out)
        return out 
    
    out = {}
    out['title'] = title
    out['question'] = question
    out['answers'] = answers
    out['context_size'] = count_tokens(context)
    
    st = time.time()
    """
        Directly invoke LLM to return the provenance of ``answers'' to ``question'' in a given ``context''
    """
    instruction = 'Given the following question: ' + question[0] + ', the corresponding answers are: ' + ','.join(answers) +  '. Your task is to extract the set of sentences from the provided context that contribute to generating these answers. Identify the most relevant sentences that support the given answers. Make sure these sentences are raw sentences from the document. Do not add explanations. Do not create new words or sentences. The context is as follows: '
    prompt = (instruction, context)
    response = model(model_name, prompt)
    print(response)
    et = time.time()
    out['time'] = et-st
    out['provenance'] = response
    out['provenance_size'] = count_tokens(response)
    input_tokens = count_tokens(instruction + context)
    output_tokens = count_tokens(response)
    out['tokens'] = (input_tokens, output_tokens)
    #write_json_to_file(path, out)
    return out

def caller(question, answers, sentences, find_sufficient_provenance_strategy, find_minimal_provenance_strategy, metric = 'string', embedding_path = '', sufficient_time = -1, sufficient_tokens = (-1,-1), sufficient_provenance_ids = [-1], sufficient_eval_latency  = -1):
    
    sufficient_input_tokens = 0
    sufficient_output_tokens = 0
    sufficient_eval_latency = 0

    if sufficient_time == -1:
        print('Compute sufficient provenance online')
        #print('Starting:', find_sufficient_provenance_strategy)
        sufficient_provenance_ids = []
        if find_sufficient_provenance_strategy == 'raw':
            sufficient_provenance_ids = list(range(len(sentences)))
        elif find_sufficient_provenance_strategy == 'embedding_sufficient_top_down':
            sufficient_provenance_ids, (sufficient_input_tokens, sufficient_output_tokens), sufficient_eval_latency = embedding_sufficient_top_down_operator(question, answers, sentences, embedding_path, metric = metric)
        elif find_sufficient_provenance_strategy == 'embedding_sufficient_bottem_up':
            sufficient_provenance_ids, (sufficient_input_tokens, sufficient_output_tokens), sufficient_eval_latency = embedding_sufficient_bottem_up_operator(question, answers, sentences, embedding_path, metric = metric)
        elif find_sufficient_provenance_strategy == 'divide_and_conquer_sufficient':
            sufficient_provenance_ids, (sufficient_input_tokens, sufficient_output_tokens), sufficient_eval_latency = divide_and_conquer_sufficient_operator(question, answers, sentences, list(range(len(sentences))), metric = metric)
        elif find_sufficient_provenance_strategy == 'LLM_score_sufficient_top_down':
            sufficient_provenance_ids, (sufficient_input_tokens, sufficient_output_tokens), sufficient_eval_latency = LLM_score_sufficient_top_down_operator(question, answers, sentences, list(range(len(sentences))), metric = metric)
        elif find_sufficient_provenance_strategy == 'LLM_score_sufficient_bottem_up':
            sufficient_provenance_ids, (sufficient_input_tokens, sufficient_output_tokens), sufficient_eval_latency = LLM_score_sufficient_bottem_up_operator(question, answers, sentences, list(range(len(sentences))), metric = metric)
    else: 
        print('Read sufficient provenance locally')
        sufficient_input_tokens = sufficient_tokens[0]
        sufficient_output_tokens = sufficient_tokens[1]
        sufficient_eval_latency = sufficient_eval_latency


    print('sufficient provenance ids:', sufficient_provenance_ids)
    
    minimal_provenance_ids = []
    minimal_input_tokens = 0
    minimal_output_tokens = 0
    minimal_eval_latency = 0 

    print('Starting:', find_minimal_provenance_strategy)

    if find_minimal_provenance_strategy == 'sequential_greedy':
        minimal_provenance_ids, (minimal_input_tokens, minimal_output_tokens), minimal_eval_latency = sequential_greedy_operator(question, answers, sentences, sufficient_provenance_ids, metric = metric)
    elif find_minimal_provenance_strategy == 'exponential_greedy':
        minimal_provenance_ids, (minimal_input_tokens, minimal_output_tokens), minimal_eval_latency = exponential_greedy_operator(question, answers, sentences, sufficient_provenance_ids, metric = metric)
    elif find_minimal_provenance_strategy == 'null':
        minimal_provenance_ids, (minimal_input_tokens, minimal_output_tokens), minimal_eval_latency = sufficient_provenance_ids, (0, 0), 0
    print('sufficient tokens:', (sufficient_input_tokens, sufficient_output_tokens) )
    print('minimal_tokens:', (minimal_input_tokens, minimal_output_tokens))
    return minimal_provenance_ids, (sufficient_input_tokens + minimal_input_tokens, sufficient_output_tokens + minimal_output_tokens), sufficient_eval_latency + minimal_eval_latency

def logger(text, q, title, model_name, path, find_sufficient_provenance_strategy, find_minimal_provenance_strategy, metric = 'string', embedding_path = '', sufficient_time = -1, sufficient_tokens = (-1,-1), sufficient_provenance_ids = [-1], sufficient_eval_latency = -1):     
    set_model('gpt4o')
    print('used models:', model_cheap, model_expensive)
    global question
    question = q 
    logs = {} 
    logs['title'] = title
    logs['question'] = question
    logs['document_size'] = count_tokens(text)
    sentences = extract_sentences_from_pdf(text)

    if find_sufficient_provenance_strategy == 'LLM_vanilla':
        LLM_vanilla(question, text, title, path, model_name)
        return 
    
    if sufficient_provenance_ids[0] == -1:
        answers, in_token, out_tokens = QA(question, text)
    else:
        context = ''
        for sid in sufficient_provenance_ids:
            context += sentences[sid]
        answers, in_token, out_tokens = QA(question, context)
    
    answers_str = ''.join(answers)
    print('answers:', answers)
    print('sufficient id size:', len(sufficient_provenance_ids))
    if 'null' in answers_str.lower():
        logs['answer'] = answers
        logs['status'] = 'NA'#null answers
        write_json_to_file(path, logs)
        return logs 
    print(len(answers_str))
    if len(answers_str) > 300:
        logs['status'] = 'LA'#long answers
        write_json_to_file(path, logs)
        return logs 
    if len(sufficient_provenance_ids) > 100:
        print('Sufficient does not prune much, skip')
        logs['status'] = 'SL'#sufficient large
        write_json_to_file(path, logs)
        return logs

    st = time.time()
    provenance_ids, (input_tokens, output_tokens), eval_latency =  caller(question, answers, sentences, find_sufficient_provenance_strategy, find_minimal_provenance_strategy, metric = metric, embedding_path=embedding_path, sufficient_time = sufficient_time, sufficient_tokens = sufficient_tokens, sufficient_provenance_ids = sufficient_provenance_ids, sufficient_eval_latency = sufficient_eval_latency)
    et = time.time()
    logs['answer'] = answers
    logs['time'] = et-st
    print('minimal time:', logs['time'], 'sufficient time:', sufficient_time)
    if sufficient_time != -1:# if sufficient provenance has been computed 
        logs['time'] += sufficient_time
    logs['eval_time'] = eval_latency
    provenance_ids = sorted(provenance_ids)
    logs['provenance_ids'] = provenance_ids
    provenance = []
    for id in provenance_ids:
        provenance.append(sentences[id])
    logs['provenance'] = provenance
    logs['provenance_size'] = count_tokens(''.join(provenance))
    logs['tokens'] = (input_tokens, output_tokens)

    write_json_to_file(path, logs)

    print('provenance ids:', provenance_ids)
    #print('provenance time:', logs['time'])
    print(input_tokens, output_tokens)
<<<<<<< HEAD
    return logs 
=======
    return logs 

if __name__ == "__main__":
    pdf_path = '/Users/yiminglin/Documents/Codebase/doc-provenance/tests/data/police_records/1715882251765-owf-1.pdf'
    out_path = '/Users/yiminglin/Documents/Codebase/doc-provenance/tests/out/1715882251765-owf-1.json' 

    question = 'What are the names of police officers who used force with both a Baton and Knee before February 10? Only return the officer names. Exclude explanation. ' 

    pdf_text = extract_text_from_pdf(pdf_path)
    set_model('gpt4o')
    LLM_vanilla(question, pdf_text, '1715882251765-owf-1', out_path, 'gpt4o')

    
>>>>>>> 683b2438
<|MERGE_RESOLUTION|>--- conflicted
+++ resolved
@@ -889,9 +889,6 @@
     print('provenance ids:', provenance_ids)
     #print('provenance time:', logs['time'])
     print(input_tokens, output_tokens)
-<<<<<<< HEAD
-    return logs 
-=======
     return logs 
 
 if __name__ == "__main__":
@@ -904,5 +901,4 @@
     set_model('gpt4o')
     LLM_vanilla(question, pdf_text, '1715882251765-owf-1', out_path, 'gpt4o')
 
-    
->>>>>>> 683b2438
+    
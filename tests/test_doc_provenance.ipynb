{
 "cells": [
  {
   "cell_type": "code",
   "execution_count": 2,
   "metadata": {},
   "outputs": [
    {
     "name": "stderr",
     "output_type": "stream",
     "text": [
<<<<<<< HEAD
      "[nltk_data] Downloading package punkt to /Users/yashjain/nltk_data...\n",
=======
      "[nltk_data] Downloading package punkt to /Users/yiminglin/nltk_data...\n",
      "[nltk_data]   Package punkt is already up-to-date!\n",
      "[nltk_data] Downloading package punkt to /Users/yiminglin/nltk_data...\n",
      "[nltk_data]   Package punkt is already up-to-date!\n",
      "[nltk_data] Downloading package punkt to /Users/yiminglin/nltk_data...\n",
      "[nltk_data]   Package punkt is already up-to-date!\n",
      "[nltk_data] Downloading package punkt to /Users/yiminglin/nltk_data...\n",
>>>>>>> 683b2438
      "[nltk_data]   Package punkt is already up-to-date!\n"
     ]
    }
   ],
   "source": [
    "import doc_provenance"
   ]
  },
  {
   "cell_type": "code",
   "execution_count": 3,
   "metadata": {},
   "outputs": [],
   "source": [
    "from pdfminer.high_level import extract_text\n",
    "def extract_text_from_pdf(pdf_path):\n",
    "    return extract_text(pdf_path)"
   ]
  },
  {
   "cell_type": "code",
   "execution_count": 4,
   "metadata": {},
   "outputs": [],
   "source": [
    "import os \n",
    "root_path = os.getcwd()\n",
    "pdf_path = root_path + '/data/I Dont Understand Issues in Self-Quantifying Commuting.pdf'\n",
    "\n",
    "pdf_text = extract_text_from_pdf(pdf_path)"
   ]
  },
  {
   "cell_type": "code",
   "execution_count": null,
   "metadata": {},
   "outputs": [
    {
     "name": "stdout",
     "output_type": "stream",
     "text": [
<<<<<<< HEAD
      "Labeler does not score for each block!\n",
      "Top-0  provenance: [73]\n",
      "Provenance: This can be \n",
      "an  issue  when  it  comes  to  the  perceived  (un)fairness  of  the \n",
      "model  (which  we  will  discuss  later),  but  also  when  weighting \n",
      "\n",
      "145 \n",
      " \n",
      "\f“I Don’t Understand…” Issues in Self-Quantifying Commuting \n",
      "\n",
      "ECCE 2019, September 10-13, 2019, BELFAST, <, United Kingdom \n",
      "\n",
      "financial  costs  against  environmental  impact.\n",
      "Input tokens: 18162\n",
      "Output tokens: 40\n",
      "Time: 4.87950325012207\n",
      "Top-1  provenance: [32]\n",
=======
      "model gpt4omini\n",
      "model_name gpt4omini\n",
      "/Users/yiminglin/Documents/Codebase/doc-provenance/tests/out /Users/yiminglin/Documents/Codebase/doc-provenance/tests/outprovenance.json\n",
      "7872\n",
      "model_name gpt4o\n",
      "10, 10, 1, 1, 1, 1, 1, 1, 1, 1, 1, 1, 1, 1, 1, 1, 1, 1\n",
      "starting topk...\n",
      "topk_provenance_id 0\n",
      "[0, 1, 2, 3, 4, 5, 6, 7, 8, 9, 10, 11, 12, 13, 14, 15, 16, 17, 18, 19, 20, 21, 22, 23, 24, 25, 26, 27, 28, 29, 30, 31, 32, 33, 34, 35, 36, 37, 38, 39, 40, 41, 42, 43, 44, 45, 46, 47, 48, 49, 50, 51, 52, 53, 54, 55, 56, 57, 58, 59, 60, 61, 62, 63, 64, 65, 66, 67, 68, 69, 70, 71, 72, 73, 74, 75, 76, 77, 78, 79, 80, 81, 82, 83, 84, 85, 86, 87, 88, 89, 90, 91, 92, 93, 94, 95, 96, 97, 98, 99, 100, 101, 102, 103, 104, 105, 106, 107, 108, 109, 110, 111, 112, 113, 114, 115, 116, 117, 118, 119, 120, 121, 122, 123, 124, 125, 126, 127, 128, 129, 130, 131, 132, 133, 134, 135, 136, 137, 138, 139, 140, 141, 142, 143, 144, 145, 146, 147, 148, 149, 150, 151, 152, 153, 154, 155, 156, 157, 158, 159, 160, 161, 162, 163, 164, 165, 166, 167, 168, 169, 170, 171, 172, 173, 174, 175, 176, 177, 178, 179, 180, 181, 182, 183, 184, 185, 186, 187] True\n",
      "model_name gpt4omini\n",
      "[0, 1, 2, 3, 4, 5, 6, 7, 8, 9, 10, 11, 12, 13, 14, 15, 16, 17, 18, 19, 20, 21, 22, 23, 24, 25, 26, 27, 28, 29, 30, 31, 32, 33, 34, 35, 36, 37, 38, 39, 40, 41, 42, 43, 44, 45, 46, 47, 48, 49, 50, 51, 52, 53, 54, 55, 56, 57, 58, 59, 60, 61, 62, 63, 64, 65, 66, 67, 68, 69, 70, 71, 72, 73, 74, 75, 76, 77, 78, 79, 80, 81, 82, 83, 84, 85, 86, 87, 88, 89, 90, 91, 92, 93] True\n",
      "model_name gpt4omini\n",
      "[0, 1, 2, 3, 4, 5, 6, 7, 8, 9, 10, 11, 12, 13, 14, 15, 16, 17, 18, 19, 20, 21, 22, 23, 24, 25, 26, 27, 28, 29, 30, 31, 32, 33, 34, 35, 36, 37, 38, 39, 40, 41, 42, 43, 44, 45, 46] True\n",
      "model_name gpt4omini\n",
      "[0, 1, 2, 3, 4, 5, 6, 7, 8, 9, 10, 11, 12, 13, 14, 15, 16, 17, 18, 19, 20, 21, 22] True\n",
      "model_name gpt4omini\n",
      "[0, 1, 2, 3, 4, 5, 6, 7, 8, 9, 10] True\n",
      "model_name gpt4omini\n",
      "[5, 6, 7, 8, 9, 10] True\n",
      "model_name gpt4omini\n",
      "[8, 9, 10] False\n",
      "model_name gpt4omini\n",
      "[5, 6, 7] True\n",
      "model_name gpt4omini\n",
      "model_name gpt4omini\n",
      "model_name gpt4omini\n",
      "Top-0  provenance: [6]\n",
      "Provenance: In  Proceedings  of  31st  European  Conference  on  Cognitive \n",
      "Ergonomics  (ECCE  2019),  September  10-13,  2019,  BELFAST,  <,  United \n",
      "Kingdom. pages.\n",
      "Input tokens: 9420\n",
      "Output tokens: 13\n",
      "Time: 5.5279951095581055\n",
      "model_name gpt4omini\n",
      "[0, 1, 2, 3, 4] False\n",
      "model_name gpt4omini\n",
      "[11, 12, 13, 14, 15, 16, 17, 18, 19, 20, 21, 22] True\n",
      "model_name gpt4omini\n",
      "[11, 12, 13, 14, 15, 16] True\n",
      "model_name gpt4omini\n",
      "[14, 15, 16] False\n",
      "model_name gpt4omini\n",
      "[11, 12, 13] True\n",
      "model_name gpt4omini\n",
      "model_name gpt4omini\n",
      "Top-1  provenance: [13]\n",
      "Provenance: ACM ISBN 978-1-4503-7166-7/19/09...$15.00 \n",
      "https://doi.org/10.1145/3335082.3335100  \n",
      "\n",
      "fee.\n",
      "Input tokens: 11085\n",
      "Output tokens: 21\n",
      "Time: 8.585331916809082\n",
      "model_name gpt4omini\n",
      "[17, 18, 19, 20, 21, 22] False\n",
      "model_name gpt4omini\n",
      "[23, 24, 25, 26, 27, 28, 29, 30, 31, 32, 33, 34, 35, 36, 37, 38, 39, 40, 41, 42, 43, 44, 45, 46] True\n",
      "model_name gpt4omini\n",
      "[35, 36, 37, 38, 39, 40, 41, 42, 43, 44, 45, 46] False\n",
      "model_name gpt4omini\n",
      "[23, 24, 25, 26, 27, 28, 29, 30, 31, 32, 33, 34] True\n",
      "model_name gpt4omini\n",
      "[29, 30, 31, 32, 33, 34] True\n",
      "model_name gpt4omini\n",
      "[32, 33, 34] True\n",
      "model_name gpt4omini\n",
      "model_name gpt4omini\n",
      "model_name gpt4omini\n",
      "Top-2  provenance: [32]\n",
>>>>>>> 683b2438
      "Provenance: We \n",
      "targeted  specifically  financial  costs  and  CO2  emissions  due  to \n",
      "commuting  as  these  quantities  are  at  the  same  time  hard  to \n",
      "compute  accurately  for  people  and  can  have  a  relative  strong \n",
      "\n",
      "144 \n",
      " \n",
      "                                                                 \n",
      "\fECCE 2019, September 10-13, 2019, BELFAST, <, United Kingdom \n",
      "\n",
      "Cecile Boulard et al.\n",
<<<<<<< HEAD
      "Input tokens: 24010\n",
      "Output tokens: 88\n",
      "Time: 9.592792272567749\n",
      "Top-2  provenance: [13]\n",
      "Provenance: ACM ISBN 978-1-4503-7166-7/19/09...$15.00 \n",
      "https://doi.org/10.1145/3335082.3335100  \n",
      "\n",
      "fee.\n",
      "Input tokens: 27074\n",
      "Output tokens: 139\n",
      "Time: 13.68673324584961\n",
      "Top-3  provenance: [6]\n",
      "Provenance: In  Proceedings  of  31st  European  Conference  on  Cognitive \n",
      "Ergonomics  (ECCE  2019),  September  10-13,  2019,  BELFAST,  <,  United \n",
      "Kingdom. pages.\n",
      "Input tokens: 28387\n",
      "Output tokens: 157\n",
      "Time: 16.18969416618347\n"
=======
      "Input tokens: 13971\n",
      "Output tokens: 31\n",
      "Time: 13.408125162124634\n",
      "model_name gpt4omini\n",
      "[29, 30, 31] False\n",
      "model_name gpt4omini\n",
      "[23, 24, 25, 26, 27, 28] False\n",
      "model_name gpt4omini\n",
      "[47, 48, 49, 50, 51, 52, 53, 54, 55, 56, 57, 58, 59, 60, 61, 62, 63, 64, 65, 66, 67, 68, 69, 70, 71, 72, 73, 74, 75, 76, 77, 78, 79, 80, 81, 82, 83, 84, 85, 86, 87, 88, 89, 90, 91, 92, 93] True\n",
      "model_name gpt4omini\n",
      "[70, 71, 72, 73, 74, 75, 76, 77, 78, 79, 80, 81, 82, 83, 84, 85, 86, 87, 88, 89, 90, 91, 92, 93] True\n",
      "model_name gpt4omini\n",
      "[82, 83, 84, 85, 86, 87, 88, 89, 90, 91, 92, 93] False\n",
      "model_name gpt4omini\n",
      "[70, 71, 72, 73, 74, 75, 76, 77, 78, 79, 80, 81] True\n",
      "model_name gpt4omini\n",
      "[76, 77, 78, 79, 80, 81] False\n",
      "model_name gpt4omini\n",
      "[70, 71, 72, 73, 74, 75] True\n",
      "model_name gpt4omini\n",
      "[73, 74, 75] True\n",
      "model_name gpt4omini\n",
      "model_name gpt4omini\n",
      "model_name gpt4omini\n",
      "Top-3  provenance: [73]\n",
      "Provenance: This can be \n",
      "an  issue  when  it  comes  to  the  perceived  (un)fairness  of  the \n",
      "model  (which  we  will  discuss  later),  but  also  when  weighting \n",
      "\n",
      "145 \n",
      " \n",
      "\f“I Don’t Understand…” Issues in Self-Quantifying Commuting \n",
      "\n",
      "ECCE 2019, September 10-13, 2019, BELFAST, <, United Kingdom \n",
      "\n",
      "financial  costs  against  environmental  impact.\n",
      "Input tokens: 20263\n",
      "Output tokens: 45\n",
      "Time: 18.965523958206177\n",
      "model_name gpt4omini\n",
      "[70, 71, 72] False\n",
      "model_name gpt4omini\n",
      "[47, 48, 49, 50, 51, 52, 53, 54, 55, 56, 57, 58, 59, 60, 61, 62, 63, 64, 65, 66, 67, 68, 69] False\n",
      "model_name gpt4omini\n",
      "[94, 95, 96, 97, 98, 99, 100, 101, 102, 103, 104, 105, 106, 107, 108, 109, 110, 111, 112, 113, 114, 115, 116, 117, 118, 119, 120, 121, 122, 123, 124, 125, 126, 127, 128, 129, 130, 131, 132, 133, 134, 135, 136, 137, 138, 139, 140, 141, 142, 143, 144, 145, 146, 147, 148, 149, 150, 151, 152, 153, 154, 155, 156, 157, 158, 159, 160, 161, 162, 163, 164, 165, 166, 167, 168, 169, 170, 171, 172, 173, 174, 175, 176, 177, 178, 179, 180, 181, 182, 183, 184, 185, 186, 187] False\n"
>>>>>>> 683b2438
     ]
    }
   ],
   "source": [
    "result_path = root_path + '/out/'\n",
    "question = 'What is the publication year of current paper? ' \n",
    "doc_provenance.divide_and_conquer_progressive_API(question, pdf_text, result_path) "
   ]
  },
  {
   "cell_type": "code",
<<<<<<< HEAD
   "execution_count": null,
   "metadata": {},
   "outputs": [],
   "source": []
=======
   "execution_count": 8,
   "metadata": {},
   "outputs": [
    {
     "name": "stdout",
     "output_type": "stream",
     "text": [
      "model_name gpt4o\n",
      "What are the names of police officers who used force with both a Baton and Knee before February 10?\n",
      "['This document is a Use of Force Report from the Bakersfield Police Department, detailing an incident that occurred on February 8, 2018. The report outlines the use of force by officers during the arrest of a suspect named Juan Ramirez. Key points from the report include:\\n\\n- **Incident Details**: The incident took place at 3021 Durrwood Street, Bakersfield, CA, at 5:26 AM. The case number is 18-27623, and the internal affairs number is UOF2018-0060.\\n\\n- **Officers Involved**: Officers Beattie, Messick, Romo, and Brackett were involved in the incident. Each officer used different types of force to subdue the suspect.\\n\\n- **Use of Force**: \\n  - Officer Messick used a baton, fist, knee, and body weight, all of which were effective.\\n  - Officer Beattie used a taser, fist, and body weight, but these were not effective.\\n  - Officer Brackett used body weight and a hobble, both effective.\\n  - Officer Romo used a control hold and body weight, both effective.\\n\\n- **Suspect Information**: Juan Ramirez, a Hispanic male born on September 7, 1990, was the suspect. He was actively resisting arrest and sustained a serious injury (a broken lower right leg) during the incident. He was taken to the hospital and arrested on charges related to property crimes, a foot pursuit, and a warrant.\\n\\n- **Environmental Conditions**: The incident occurred in clear weather but in dark lighting conditions, with officers and the suspect in close proximity (1 to 3 feet).\\n\\n- **Body Worn Cameras**: None of the officers involved had body-worn cameras applicable during the incident.\\n\\n- **Attachments**: The report includes an MP3 file of the suspect interview conducted by Sergeant Sporer.\\n\\nThis report is pending further assignment for investigation, and no additional tasks or running sheet entries are noted.']\n",
      "model_name gpt4o\n"
     ]
    },
    {
     "data": {
      "text/plain": [
       "{'title': '1715882251765-owf-1',\n",
       " 'question': 'What are the names of police officers who used force with both a Baton and Knee before February 10?',\n",
       " 'answers': ['This document is a Use of Force Report from the Bakersfield Police Department, detailing an incident that occurred on February 8, 2018. The report outlines the use of force by officers during the arrest of a suspect named Juan Ramirez. Key points from the report include:\\n\\n- **Incident Details**: The incident took place at 3021 Durrwood Street, Bakersfield, CA, at 5:26 AM. The case number is 18-27623, and the internal affairs number is UOF2018-0060.\\n\\n- **Officers Involved**: Officers Beattie, Messick, Romo, and Brackett were involved in the incident. Each officer used different types of force to subdue the suspect.\\n\\n- **Use of Force**: \\n  - Officer Messick used a baton, fist, knee, and body weight, all of which were effective.\\n  - Officer Beattie used a taser, fist, and body weight, but these were not effective.\\n  - Officer Brackett used body weight and a hobble, both effective.\\n  - Officer Romo used a control hold and body weight, both effective.\\n\\n- **Suspect Information**: Juan Ramirez, a Hispanic male born on September 7, 1990, was the suspect. He was actively resisting arrest and sustained a serious injury (a broken lower right leg) during the incident. He was taken to the hospital and arrested on charges related to property crimes, a foot pursuit, and a warrant.\\n\\n- **Environmental Conditions**: The incident occurred in clear weather but in dark lighting conditions, with officers and the suspect in close proximity (1 to 3 feet).\\n\\n- **Body Worn Cameras**: None of the officers involved had body-worn cameras applicable during the incident.\\n\\n- **Attachments**: The report includes an MP3 file of the suspect interview conducted by Sergeant Sporer.\\n\\nThis report is pending further assignment for investigation, and no additional tasks or running sheet entries are noted.'],\n",
       " 'context_size': 1325,\n",
       " 'time': 5.11273193359375,\n",
       " 'provenance': 'Incident Summary\\n\\nDOJ Officers Beattie, Messick, Romo and Brackett used force to take the suspect into custody. Officer Messick struck the suspect with his baton. The suspect sustained a broken lower right leg. Officer Beattie took photographs of the suspect. Sergeant Sporer conducted the use of force interview with the suspect.\\n\\nIncident Location\\n\\n• 3021 Durrwood Street, Bakersfield, CA 93304 - Location of Occurrence: Valley\\n\\nUse of Force Specific Information\\n\\nWeather Condition\\n\\nLighting Condition\\n\\nDistance to Citizen\\n\\nClear\\n\\nDark\\n\\n1 feet to 3 feet\\n\\nReporting/Involved Citizen Information\\n\\nJuan Ramirez\\n\\nDOB: 9/7/1990 Race: Hispanic Ethnicity: Gender: Male\\n\\nTypes of Resistance Citizen Used Against Officer(s)\\n\\n• Active Resistance\\n\\nCharges against this Citizen\\n\\n• Property Crimes\\n• Foot Pursuit\\n• Warrant\\n\\nInvolved Officers\\n\\nOfficer Kelton Beattie - Badge No.:\\n\\nBody Worn Camera: Not Applicable\\n\\nForce used by this officer against the citizen\\n\\n• Fist - Was force effective: No\\n• Body Weight - Was force effective: No\\n\\nLess Lethal Force used by this officer against the citizen\\n\\n• Taser - Was Less Lethal Force Used Effective? No\\n\\nOfficer Nickolas Brackett - Badge No.:\\n\\nBody Worn Camera: Not Applicable\\n\\nForce used by this officer against the citizen\\n\\n• Body Weight - Was force effective: Yes\\n• Hobble - Was force effective: Yes\\n\\nOfficer Christopher Messick - Badge No.:\\n\\nBody Worn Camera: Not Applicable\\n\\nForce used by this officer against the citizen\\n\\n• Baton/ASP - Was force effective: Yes\\n• Fist - Was force effective: Yes\\n• Knee - Was force effective: Yes\\n• Body Weight - Was force effective: Yes\\n\\nOfficer Alex Romo - Badge No.:\\n\\nBody Worn Camera: Not Applicable\\n\\nForce used by this officer against the citizen\\n\\n• Control Hold - Was force effective: Yes\\n• Body Weight - Was force effective: Yes\\n\\nAttachments\\n\\nDate Attached\\n\\nAttachment Description\\n\\nAttachment Type\\n\\n2/9/2018\\n\\nUoF suspect interview.\\n\\nMP3',\n",
       " 'provenance_size': 442,\n",
       " 'tokens': (1804, 442)}"
      ]
     },
     "execution_count": 8,
     "metadata": {},
     "output_type": "execute_result"
    }
   ],
   "source": [
    "out_path = result_path + '1715882251765-owf-1.json'\n",
    "doc_provenance.set_model('gpt4o')\n",
    "out = doc_provenance.LLM_vanilla(question, pdf_text, '1715882251765-owf-1', out_path, 'gpt4o')\n",
    "\n",
    "out"
   ]
>>>>>>> 683b2438
  }
 ],
 "metadata": {
  "kernelspec": {
   "display_name": "Python 3",
   "language": "python",
   "name": "python3"
  },
  "language_info": {
   "codemirror_mode": {
    "name": "ipython",
    "version": 3
   },
   "file_extension": ".py",
   "mimetype": "text/x-python",
   "name": "python",
   "nbconvert_exporter": "python",
   "pygments_lexer": "ipython3",
   "version": "3.11.0"
  }
 },
 "nbformat": 4,
 "nbformat_minor": 2
}<|MERGE_RESOLUTION|>--- conflicted
+++ resolved
@@ -9,9 +9,6 @@
      "name": "stderr",
      "output_type": "stream",
      "text": [
-<<<<<<< HEAD
-      "[nltk_data] Downloading package punkt to /Users/yashjain/nltk_data...\n",
-=======
       "[nltk_data] Downloading package punkt to /Users/yiminglin/nltk_data...\n",
       "[nltk_data]   Package punkt is already up-to-date!\n",
       "[nltk_data] Downloading package punkt to /Users/yiminglin/nltk_data...\n",
@@ -19,7 +16,6 @@
       "[nltk_data] Downloading package punkt to /Users/yiminglin/nltk_data...\n",
       "[nltk_data]   Package punkt is already up-to-date!\n",
       "[nltk_data] Downloading package punkt to /Users/yiminglin/nltk_data...\n",
->>>>>>> 683b2438
       "[nltk_data]   Package punkt is already up-to-date!\n"
      ]
     }
@@ -61,25 +57,6 @@
      "name": "stdout",
      "output_type": "stream",
      "text": [
-<<<<<<< HEAD
-      "Labeler does not score for each block!\n",
-      "Top-0  provenance: [73]\n",
-      "Provenance: This can be \n",
-      "an  issue  when  it  comes  to  the  perceived  (un)fairness  of  the \n",
-      "model  (which  we  will  discuss  later),  but  also  when  weighting \n",
-      "\n",
-      "145 \n",
-      " \n",
-      "\f“I Don’t Understand…” Issues in Self-Quantifying Commuting \n",
-      "\n",
-      "ECCE 2019, September 10-13, 2019, BELFAST, <, United Kingdom \n",
-      "\n",
-      "financial  costs  against  environmental  impact.\n",
-      "Input tokens: 18162\n",
-      "Output tokens: 40\n",
-      "Time: 4.87950325012207\n",
-      "Top-1  provenance: [32]\n",
-=======
       "model gpt4omini\n",
       "model_name gpt4omini\n",
       "/Users/yiminglin/Documents/Codebase/doc-provenance/tests/out /Users/yiminglin/Documents/Codebase/doc-provenance/tests/outprovenance.json\n",
@@ -149,7 +126,6 @@
       "model_name gpt4omini\n",
       "model_name gpt4omini\n",
       "Top-2  provenance: [32]\n",
->>>>>>> 683b2438
       "Provenance: We \n",
       "targeted  specifically  financial  costs  and  CO2  emissions  due  to \n",
       "commuting  as  these  quantities  are  at  the  same  time  hard  to \n",
@@ -161,26 +137,6 @@
       "\fECCE 2019, September 10-13, 2019, BELFAST, <, United Kingdom \n",
       "\n",
       "Cecile Boulard et al.\n",
-<<<<<<< HEAD
-      "Input tokens: 24010\n",
-      "Output tokens: 88\n",
-      "Time: 9.592792272567749\n",
-      "Top-2  provenance: [13]\n",
-      "Provenance: ACM ISBN 978-1-4503-7166-7/19/09...$15.00 \n",
-      "https://doi.org/10.1145/3335082.3335100  \n",
-      "\n",
-      "fee.\n",
-      "Input tokens: 27074\n",
-      "Output tokens: 139\n",
-      "Time: 13.68673324584961\n",
-      "Top-3  provenance: [6]\n",
-      "Provenance: In  Proceedings  of  31st  European  Conference  on  Cognitive \n",
-      "Ergonomics  (ECCE  2019),  September  10-13,  2019,  BELFAST,  <,  United \n",
-      "Kingdom. pages.\n",
-      "Input tokens: 28387\n",
-      "Output tokens: 157\n",
-      "Time: 16.18969416618347\n"
-=======
       "Input tokens: 13971\n",
       "Output tokens: 31\n",
       "Time: 13.408125162124634\n",
@@ -226,7 +182,6 @@
       "[47, 48, 49, 50, 51, 52, 53, 54, 55, 56, 57, 58, 59, 60, 61, 62, 63, 64, 65, 66, 67, 68, 69] False\n",
       "model_name gpt4omini\n",
       "[94, 95, 96, 97, 98, 99, 100, 101, 102, 103, 104, 105, 106, 107, 108, 109, 110, 111, 112, 113, 114, 115, 116, 117, 118, 119, 120, 121, 122, 123, 124, 125, 126, 127, 128, 129, 130, 131, 132, 133, 134, 135, 136, 137, 138, 139, 140, 141, 142, 143, 144, 145, 146, 147, 148, 149, 150, 151, 152, 153, 154, 155, 156, 157, 158, 159, 160, 161, 162, 163, 164, 165, 166, 167, 168, 169, 170, 171, 172, 173, 174, 175, 176, 177, 178, 179, 180, 181, 182, 183, 184, 185, 186, 187] False\n"
->>>>>>> 683b2438
      ]
     }
    ],
@@ -238,12 +193,6 @@
   },
   {
    "cell_type": "code",
-<<<<<<< HEAD
-   "execution_count": null,
-   "metadata": {},
-   "outputs": [],
-   "source": []
-=======
    "execution_count": 8,
    "metadata": {},
    "outputs": [
@@ -282,7 +231,6 @@
     "\n",
     "out"
    ]
->>>>>>> 683b2438
   }
  ],
  "metadata": {
